[package]
name = "demo-esp32-s3"
version = "0.1.0"
edition = "2021"

[dependencies]
aranya-runtime = { workspace = true }
aranya-policy-ifgen = { workspace = true }
aranya-policy-vm = { workspace = true }
aranya-crypto = { workspace = true }
aranya-envelope-ffi = { workspace = true }
aranya-crypto-ffi = { workspace = true }
aranya-device-ffi = { workspace = true }
aranya-idam-ffi = { workspace = true }
aranya-perspective-ffi = { workspace = true }
aranya-base58 = "0.1.0"
aranya-buggy = "0.1.0"
cfg-if = "1.0.0"
critical-section = "1.2.0"
embassy-executor = { version = "0.7.0",  features = ["nightly"] }
embassy-futures = "0.1"
embassy-sync = "0.6"
embassy-time = { version = "0.4.0",  features = ["generic-queue-8"] }
embedded-hal = "1.0.0"
embedded-io = "0.6.1"
embedded-io-async = "0.6.1"
enumset = "1.1.5"
esp-alloc = { version = "0.6.0" }
esp-backtrace = { version = "0.15.0", features = [
    "esp32s3",
    "exception-handler",
    "panic-handler",
    "println",
]}
esp-hal = { workspace = true }
esp-hal-embassy  = { version = "0.6.0",  features = ["esp32s3"] }
esp-println = { version = "0.13.0", features = ["esp32s3", "log"] }
esp-rmt-neopixel = { path = "../esp-rmt-neopixel" }
fugit = { workspace = true }
getrandom = { version = "0.2.15", features = ["custom"]}
heapless = { workspace = true }
log = { version = "0.4.21" }
owo-colors = "4.1.0"
parameter-store = { path = "../parameter-store", features = ["embedded"] }
postcard = { version = "1.0.10", default-features = false, features = ["alloc"] }
rkyv = { version = "0.8.10", default-features = false, features = ["alloc", "bytecheck"] }
serde = { version = "1.0.205", default-features = false, features = ["alloc"] }
static_cell = { workspace = true }
thiserror = { workspace = true }
tracing = { version = "0.1", default-features = false }

# Dependencies enabled for "wifi"
embassy-net = { version = "0.6.0", features = [ "tcp", "udp", "dhcpv4", "medium-ethernet" ], optional = true }
embedded-nal-async = { version = "0.8", optional = true }
edge-dhcp = {version = "0.5.0", optional = true }
edge-nal = {version = "0.5.0", optional = true }
edge-nal-embassy = {version = "0.5.0", optional = true }
esp-wifi = { version = "0.12.0", default-features=false, features = [
    "esp32s3",
    "utils",
    "wifi",
    "esp-alloc",
    "log",
    "esp-now"
], optional = true }
smoltcp = { version = "0.12.0", default-features = false, features = [
    "medium-ip",
    "proto-dhcpv4",
    "proto-ipv4",
    "socket-dhcpv4",
    "socket-icmp",
    "socket-raw",
    "socket-tcp",
    "socket-udp",
], optional = true }

# Enabled by "storage-internal" feature
embedded-storage = { version = "0.3", optional = true }
esp-partition-table = { version = "0.1", features = ["heapless"], optional = true }
esp-storage = { version = "0.5", features = ["esp32s3"], optional = true }

# Enabled by "storage-sd" feature
embedded-hal-bus = { version = "0.3.0", optional = true }
# Used git as VolumeManager::read still receives `&mut self` in 0.8.1
embedded-sdmmc = { git = "https://github.com/rust-embedded-community/embedded-sdmmc-rs", optional = true }

# Enabled by "net-irda" feature
crc = { version = "3.2", optional = true }
esp-irda-transceiver = { path = "../esp-irda-transceiver", optional = true }
raptorq = { version = "2", default-features = false, optional = true }

[build-dependencies]
ron = "0.8.1"
serde = {version = "1.0.215", features = ["derive"] }
aranya-policy-lang = { workspace = true }
aranya-policy-compiler = { workspace = true }
aranya-policy-vm = { workspace = true }
aranya-runtime = { workspace = true }
aranya-envelope-ffi = { workspace = true }
aranya-crypto-ffi = { workspace = true }
aranya-device-ffi = { workspace = true }
aranya-crypto = { workspace = true }
aranya-idam-ffi = { workspace = true }
aranya-perspective-ffi = { workspace = true }
aranya-policy-ifgen-build = { workspace = true }
postcard = { version = "1.0.10", default-features = false, features = ["alloc"] }
rkyv = { version = "0.8.10", default-features = false, features = ["alloc", "bytecheck"] }

[features]
<<<<<<< HEAD
default = ["storage-internal", "net-irda", "feather-dev"]
#default = ["storage-internal", "net-esp-now", "qtpy-s3"]
=======
default = ["storage-internal", "net-irda", "feather-s3"]
>>>>>>> 84e9aa25

qtpy-s3 = []
feather-s3 = []

storage-internal = [
    "dep:embedded-storage",
    "dep:esp-partition-table",
    "dep:esp-storage",
]

storage-sd = [
    "dep:embedded-hal-bus",
    "dep:embedded-sdmmc",
]

net-wifi = [
    "dep:esp-wifi",
    "dep:embassy-net",
    "dep:embedded-nal-async",
    "dep:edge-dhcp",
    "dep:edge-nal",
    "dep:edge-nal-embassy",
    "dep:esp-wifi",
    "dep:smoltcp",
]

net-irda = [
    "dep:crc",
    "dep:esp-irda-transceiver",
    "dep:raptorq",
]

net-esp-now = [
    "dep:esp-wifi",
    "dep:embassy-net",
    "dep:raptorq",
    "dep:crc",
]<|MERGE_RESOLUTION|>--- conflicted
+++ resolved
@@ -107,12 +107,8 @@
 rkyv = { version = "0.8.10", default-features = false, features = ["alloc", "bytecheck"] }
 
 [features]
-<<<<<<< HEAD
-default = ["storage-internal", "net-irda", "feather-dev"]
 #default = ["storage-internal", "net-esp-now", "qtpy-s3"]
-=======
 default = ["storage-internal", "net-irda", "feather-s3"]
->>>>>>> 84e9aa25
 
 qtpy-s3 = []
 feather-s3 = []
